[workspace]
members = ["examples/*"]
resolver = "2"

[workspace.package]
version = "0.1.0"
edition = "2021"
rust-version = "1.76"
authors = ["Alloy Contributors"]
license = "MIT OR Apache-2.0"
homepage = "https://github.com/alloy-rs/examples"
repository = "https://github.com/alloy-rs/examples"
publish = false
exclude = ["examples/"]

[workspace.lints]
rust.missing_debug_implementations = "warn"
rust.missing_docs = "warn"
rust.unreachable_pub = "warn"
rustdoc.all = "warn"
rust.unused_must_use = "deny"
rust.rust_2018_idioms = "deny"

[workspace.lints.clippy]
# These are some of clippy's nursery (i.e., experimental) lints that we like.
# By default, nursery lints are allowed. Some of the lints below have made good
# suggestions which we fixed. The others didn't have any findings, so we can
# assume they don't have that many false positives. Let's enable them to
# prevent future problems.
branches_sharing_code = "warn"
clear_with_drain = "warn"
derive_partial_eq_without_eq = "warn"
empty_line_after_outer_attr = "warn"
equatable_if_let = "warn"
imprecise_flops = "warn"
iter_on_empty_collections = "warn"
iter_with_drain = "warn"
large_stack_frames = "warn"
manual_clamp = "warn"
mutex_integer = "warn"
needless_pass_by_ref_mut = "warn"
nonstandard_macro_braces = "warn"
or_fun_call = "warn"
path_buf_push_overwrite = "warn"
read_zero_byte_vec = "warn"
redundant_clone = "warn"
suboptimal_flops = "warn"
suspicious_operation_groupings = "warn"
trailing_empty_array = "warn"
trait_duplication_in_bounds = "warn"
transmute_undefined_repr = "warn"
trivial_regex = "warn"
tuple_array_conversions = "warn"
uninhabited_references = "warn"
unused_peekable = "warn"
unused_rounding = "warn"
useless_let_if_seq = "warn"
uninlined_format_args = "warn"

# These are nursery lints which have findings. Allow them for now. Some are not
# quite mature enough for use in our codebase and some we don't really want.
# Explicitly listing should make it easier to fix in the future.
as_ptr_cast_mut = "allow"
cognitive_complexity = "allow"
collection_is_never_read = "allow"
debug_assert_with_mut_call = "allow"
empty_line_after_doc_comments = "allow"
fallible_impl_from = "allow"
future_not_send = "allow"
iter_on_single_items = "allow"
missing_const_for_fn = "allow"
needless_collect = "allow"
non_send_fields_in_send_ty = "allow"
option_if_let_else = "allow"
redundant_pub_crate = "allow"
significant_drop_in_scrutinee = "allow"
significant_drop_tightening = "allow"
string_lit_as_bytes = "allow"
type_repetition_in_bounds = "allow"
unnecessary_struct_initialization = "allow"
use_self = "allow"

[workspace.dependencies]
<<<<<<< HEAD
alloy = { git = "https://github.com/alloy-rs/alloy", rev = "32f58e2", features = [
    "consensus",
    "kzg",
=======
alloy = { git = "https://github.com/alloy-rs/alloy", rev = "2d1c40c", features = [
>>>>>>> 18184f3c
    "contract",
    "network",
    "node-bindings",
    "providers",
    "provider-http",
    "provider-ipc",
    "provider-ws",
    "rpc-client",
    "rpc-client-ipc",
    "rpc-client-ws",
    "rpc-types-eth",
    "rpc-types-trace",
    "signers",
    "signer-aws",
    "signer-keystore",
    "signer-ledger",
    "signer-mnemonic",
    "signer-trezor",
    "signer-wallet",
    "signer-yubihsm",
] }

# async
tokio = "1"

# misc
eyre = "0.6.12"<|MERGE_RESOLUTION|>--- conflicted
+++ resolved
@@ -81,13 +81,9 @@
 use_self = "allow"
 
 [workspace.dependencies]
-<<<<<<< HEAD
-alloy = { git = "https://github.com/alloy-rs/alloy", rev = "32f58e2", features = [
+alloy = { git = "https://github.com/alloy-rs/alloy", rev = "2d1c40c", features = [
     "consensus",
     "kzg",
-=======
-alloy = { git = "https://github.com/alloy-rs/alloy", rev = "2d1c40c", features = [
->>>>>>> 18184f3c
     "contract",
     "network",
     "node-bindings",
