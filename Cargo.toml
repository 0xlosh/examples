[workspace]
members = ["examples/*"]
resolver = "2"

[workspace.package]
version = "0.1.0"
edition = "2021"
rust-version = "1.76"
authors = ["Alloy Contributors"]
license = "MIT OR Apache-2.0"
homepage = "https://github.com/alloy-rs/examples"
repository = "https://github.com/alloy-rs/examples"
publish = false
exclude = ["examples/"]

[workspace.lints]
rust.missing_debug_implementations = "warn"
rust.missing_docs = "warn"
rust.rust_2018_idioms = { level = "deny", priority = -1 }
rust.unreachable_pub = "warn"
rust.unused_must_use = "deny"
rustdoc.all = "warn"

[workspace.lints.clippy]
# These are some of clippy's nursery (i.e., experimental) lints that we like.
# By default, nursery lints are allowed. Some of the lints below have made good
# suggestions which we fixed. The others didn't have any findings, so we can
# assume they don't have that many false positives. Let's enable them to
# prevent future problems.
branches_sharing_code = "warn"
clear_with_drain = "warn"
derive_partial_eq_without_eq = "warn"
empty_line_after_outer_attr = "warn"
equatable_if_let = "warn"
imprecise_flops = "warn"
iter_on_empty_collections = "warn"
iter_with_drain = "warn"
large_stack_frames = "warn"
manual_clamp = "warn"
missing_const_for_fn = "warn"
mutex_integer = "warn"
needless_pass_by_ref_mut = "warn"
nonstandard_macro_braces = "warn"
or_fun_call = "warn"
path_buf_push_overwrite = "warn"
read_zero_byte_vec = "warn"
redundant_clone = "warn"
suboptimal_flops = "warn"
suspicious_operation_groupings = "warn"
trailing_empty_array = "warn"
trait_duplication_in_bounds = "warn"
transmute_undefined_repr = "warn"
trivial_regex = "warn"
tuple_array_conversions = "warn"
uninhabited_references = "warn"
uninlined_format_args = "warn"
unused_peekable = "warn"
unused_rounding = "warn"
use_self = "warn"
useless_let_if_seq = "warn"

# These are nursery lints which have findings. Allow them for now. Some are not
# quite mature enough for use in our codebase and some we don't really want.
# Explicitly listing should make it easier to fix in the future.
as_ptr_cast_mut = "allow"
cognitive_complexity = "allow"
collection_is_never_read = "allow"
debug_assert_with_mut_call = "allow"
disallowed_names = "allow"
empty_line_after_doc_comments = "allow"
fallible_impl_from = "allow"
future_not_send = "allow"
iter_on_single_items = "allow"
needless_collect = "allow"
non_send_fields_in_send_ty = "allow"
octal_escapes = "allow"
option_if_let_else = "allow"
redundant_pub_crate = "allow"
significant_drop_in_scrutinee = "allow"
significant_drop_tightening = "allow"
string_lit_as_bytes = "allow"
type_repetition_in_bounds = "allow"
unnecessary_struct_initialization = "allow"

[workspace.dependencies]
alloy = { version = "0.1", features = [
    "full",
    "node-bindings",
    "rpc-types-debug",
    "rpc-types-trace",
<<<<<<< HEAD
    "rpc-types",
    "json-rpc",
=======
>>>>>>> bb3e6b0d
    "signer-aws",
    "signer-keystore",
    "signer-ledger",
    "signer-mnemonic",
    "signer-trezor",
    "signer-yubihsm",
] }

# async
tokio = "1"

# misc
eyre = "0.6.12"<|MERGE_RESOLUTION|>--- conflicted
+++ resolved
@@ -88,11 +88,8 @@
     "node-bindings",
     "rpc-types-debug",
     "rpc-types-trace",
-<<<<<<< HEAD
     "rpc-types",
     "json-rpc",
-=======
->>>>>>> bb3e6b0d
     "signer-aws",
     "signer-keystore",
     "signer-ledger",
