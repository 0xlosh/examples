--- conflicted
+++ resolved
@@ -19,35 +19,16 @@
     - [ ] Deploy contracts
     - [ ] Fork
     - [ ] Testing
-<<<<<<< HEAD
-- [ ] Big numbers
-    - [ ] Comparison and equivalence
-    - [ ] Conversion
-    - [ ] Creating Instances
-    - [ ] Math operations
-    - [ ] Utilities
-- [x] Contracts
-    - [x] [Deploy from artifact](./examples/contracts/examples/deploy_from_artifact.rs)
-    - [x] [Deploy from contract](./examples/contracts/examples/deploy_from_contract.rs)
-    - [x] [Generate](./examples/contracts/examples/generate.rs)
-=======
 - [x] Big numbers
     - [x] [Comparison and equivalence](./examples/big-numbers/examples/comparison_equivalence.rs)
     - [x] [Conversion](./examples/big-numbers/examples/conversion.rs)
     - [x] [Creating Instances](./examples/big-numbers/examples/create_instances.rs)
     - [x] [Math operations](./examples/big-numbers/examples/math_operations.rs)
     - [x] [Math utilities](./examples/big-numbers/examples/math_utilities.rs)
-- [ ] Contracts
-    - [ ] Abigen
-    - [ ] Compile
-    - [ ] Creating Instances
-    - [ ] Deploy Anvil
-    - [ ] Deploy from ABI and bytecode
-    - [ ] Deploy Moonbeam
-    - [ ] Events
-    - [ ] Events with meta
-    - [ ] Methods
->>>>>>> b590b3e5
+- [x] Contracts
+    - [x] [Deploy from artifact](./examples/contracts/examples/deploy_from_artifact.rs)
+    - [x] [Deploy from contract](./examples/contracts/examples/deploy_from_contract.rs)
+    - [x] [Generate](./examples/contracts/examples/generate.rs)
 - [ ] Events
   - [ ] Logs and filtering
   - [ ] Solidity topics
