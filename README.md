# Alloy Examples

Example code using [alloy](https://github.com/alloy-rs/alloy) and [alloy-core](https://github.com/alloy-rs/core).

These examples demonstrate the main features of [Alloy](https://github.com/alloy-rs/alloy) and how to use them. 
To run an example, use the command `cargo run --example <Example>`.

```sh
cargo run --example mnemonic_signer
```

---

## Table of Contents

- [ ] Address book
<<<<<<< HEAD
- [x] Anvil
    - [x] [Deploy contract](./examples/anvil/examples/deploy_contract_anvil.rs)
    - [x] [Fork](./examples/anvil/examples/fork_anvil.rs)
    - [x] [Local](./examples/anvil/examples/local_anvil.rs)
- [ ] Big numbers
    - [ ] Comparison and equivalence
    - [ ] Conversion
    - [ ] Creating Instances
    - [ ] Math operations
    - [ ] Utilities
=======
- [ ] Anvil
    - [ ] Boot anvil
    - [ ] Deploy contracts
    - [ ] Fork
    - [ ] Testing
- [x] Big numbers
    - [x] [Comparison and equivalence](./examples/big-numbers/examples/comparison_equivalence.rs)
    - [x] [Conversion](./examples/big-numbers/examples/conversion.rs)
    - [x] [Creating Instances](./examples/big-numbers/examples/create_instances.rs)
    - [x] [Math operations](./examples/big-numbers/examples/math_operations.rs)
    - [x] [Math utilities](./examples/big-numbers/examples/math_utilities.rs)
>>>>>>> b590b3e5
- [ ] Contracts
    - [ ] Abigen
    - [ ] Compile
    - [ ] Creating Instances
    - [ ] Deploy Anvil
    - [ ] Deploy from ABI and bytecode
    - [ ] Deploy Moonbeam
    - [ ] Events
    - [ ] Events with meta
    - [ ] Methods
- [ ] Events
  - [ ] Logs and filtering
  - [ ] Solidity topics
- [ ] Middleware
  - [ ] Builder
  - [ ] Create custom middleware
  - [ ] Gas escalator
  - [ ] Gas oracle
  - [ ] Nonce manager
  - [ ] Policy
  - [ ] Signer
  - [ ] Time lag
  - [ ] Transformer
- [ ] Providers
  - [ ] Http
  - [ ] IPC
  - [ ] Mock 
  - [ ] Quorum
  - [ ] Retry
  - [ ] RW
  - [ ] WS
- [ ] Queries
  - [ ] Blocks
  - [ ] Contracts
  - [ ] Events
  - [ ] Paginated logs
  - [ ] UniswapV2 pair
  - [ ] Transactions
- [ ] Subscriptions
  - [ ] Watch blocks
  - [ ] Subscribe events by type
  - [ ] Subscribe logs
- [ ] Transactions
  - [ ] Call override
  - [ ] Create raw transaction
  - [ ] Create typed transaction
  - [ ] Decode input
  - [ ] EIP-1559
  - [ ] ENS
  - [ ] Estimate gas
  - [ ] Get gas price
  - [ ] Get gas price USD
  - [ ] Remove liquidity
  - [ ] Set gas for a transaction
  - [ ] Send raw transaction
  - [ ] Send typed transaction
  - [ ] Trace
  - [ ] Transaction receipt
  - [ ] Transaction status
  - [ ] Transfer ETH
  - [ ] Transfer ERC20 token
- [ ] Wallets
  - [ ] AWS signer
  - [ ] GCP signer
  - [x] [Ledger signer](./examples/wallets/examples/ledger_signer.rs)
  - [x] [Private key signer](./examples/wallets/examples/private_key_signer.rs)
  - [x] [Mnemonic signer](./examples/wallets/examples/mnemonic_signer.rs)
  - [x] [Sign message](./examples/wallets/examples/sign_message.rs)
  - [x] [Sign permit hash](./examples/wallets/examples/sign_permit_hash.rs)
  - [x] [Trezor signer](./examples/wallets/examples/trezor_signer.rs)
  - [x] [Yubi signer](./examples/wallets/examples/yubi_signer.rs)
  - [ ] Keystore signer<|MERGE_RESOLUTION|>--- conflicted
+++ resolved
@@ -14,30 +14,16 @@
 ## Table of Contents
 
 - [ ] Address book
-<<<<<<< HEAD
 - [x] Anvil
     - [x] [Deploy contract](./examples/anvil/examples/deploy_contract_anvil.rs)
     - [x] [Fork](./examples/anvil/examples/fork_anvil.rs)
     - [x] [Local](./examples/anvil/examples/local_anvil.rs)
-- [ ] Big numbers
-    - [ ] Comparison and equivalence
-    - [ ] Conversion
-    - [ ] Creating Instances
-    - [ ] Math operations
-    - [ ] Utilities
-=======
-- [ ] Anvil
-    - [ ] Boot anvil
-    - [ ] Deploy contracts
-    - [ ] Fork
-    - [ ] Testing
 - [x] Big numbers
     - [x] [Comparison and equivalence](./examples/big-numbers/examples/comparison_equivalence.rs)
     - [x] [Conversion](./examples/big-numbers/examples/conversion.rs)
     - [x] [Creating Instances](./examples/big-numbers/examples/create_instances.rs)
     - [x] [Math operations](./examples/big-numbers/examples/math_operations.rs)
     - [x] [Math utilities](./examples/big-numbers/examples/math_utilities.rs)
->>>>>>> b590b3e5
 - [ ] Contracts
     - [ ] Abigen
     - [ ] Compile
